# Copyright (c) Microsoft Corporation.
# Licensed under the MIT License
import json
import os
import uuid
from datetime import datetime, timedelta
from io import BytesIO
from typing import Optional, Any, Dict, Union, Iterator, Tuple

import pytest
from dateutil.tz import UTC
from requests import HTTPError

from azure.kusto.data import KustoConnectionStringBuilder
from azure.kusto.data._models import KustoResultRow, KustoResultTable, KustoStreamingResultTable
from azure.kusto.data.response import WellKnownDataSet, KustoStreamingResponseDataSet, KustoResponseDataSet

PANDAS = False
try:
    import pandas

    PANDAS = True
except:
    pass


def mocked_requests_post(*args, **kwargs):
    """Mock to replace requests.Session.post"""

    class Raw(BytesIO):
        def __init__(self, initial_value: Optional[bytes]) -> None:
            super().__init__(initial_value)
            self.decode_content = False

    class MockResponse:
        """Mock class for KustoResponse."""

        def __init__(self, json_data: Optional[Dict[str, Any]], status_code: int, url: str):
            self.json_data = json_data
            self.text = str(json_data)
            self.status_code = status_code
            self.headers = None
            self.reason = ""
            self.url = url
<<<<<<< HEAD
            self.raw = Raw(json.dumps(json_data).encode("utf-8"))
=======
            self.raw = Raw(json.dumps(json_data).encode())
>>>>>>> 7e4f6219

        def json(self) -> Optional[Dict[str, Any]]:
            """Get json data from response."""
            return self.json_data

        def raise_for_status(self):
            """Raises stored :class:`HTTPError`, if one occurred."""
            http_error_msg = ""
            if isinstance(self.reason, bytes):
                # We attempt to decode utf-8 first because some servers
                # choose to localize their reason strings. If the string
                # isn't utf-8, we fall back to iso-8859-1 for all other
                # encodings. (See PR #3538)
                try:
                    reason = self.reason.decode("utf-8")
                except UnicodeDecodeError:
                    reason = self.reason.decode("iso-8859-1")
            else:
                reason = self.reason

            if 400 <= self.status_code < 500:
                http_error_msg = "%s Client Error: %s for url: %s" % (self.status_code, reason, self.url)

            elif 500 <= self.status_code < 600:
                http_error_msg = "%s Server Error: %s for url: %s" % (self.status_code, reason, self.url)

            if http_error_msg:
                raise HTTPError(http_error_msg, response=self)

    url = args[0]
    if url == "https://somecluster.kusto.windows.net/v2/rest/query":
        if "truncationmaxrecords" in kwargs["json"]["csl"]:
            if json.loads(kwargs["json"]["properties"])["Options"]["deferpartialqueryfailures"]:
                file_name = "query_partial_results_defer_is_true.json"
            else:
                file_name = "query_partial_results_defer_is_false.json"
        elif "Deft" in kwargs["json"]["csl"]:
            file_name = "deft.json"
        elif "pandas_bool" in kwargs["json"]["csl"]:
            file_name = "pandas_bool.json"
        elif "print dynamic" in kwargs["json"]["csl"]:
            file_name = "dynamic.json"
        elif "take 0" in kwargs["json"]["csl"]:
            file_name = "zero_results.json"
        elif "PrimaryResultName" in kwargs["json"]["csl"]:
            file_name = "null_values.json"
        else:
            raise Exception("Invalid file name")

        with open(os.path.join(os.path.dirname(__file__), "input", file_name), "r") as response_file:
            data = response_file.read()
        return MockResponse(json.loads(data), 200, url)

    elif url == "https://somecluster.kusto.windows.net/v1/rest/mgmt":
        if kwargs["json"]["csl"] == ".show version":
            file_name = "versionshowcommandresult.json"
        else:
            file_name = "adminthenquery.json"
        with open(os.path.join(os.path.dirname(__file__), "input", file_name), "r") as response_file:
            data = response_file.read()
        return MockResponse(json.loads(data), 200, url)

    elif url == "https://somecluster.kusto.windows.net/v1/rest/auth/metadata":
        return MockResponse(
            {
                "AzureAD": {
                    "LoginEndpoint": "https://login.microsoftonline.com",
                    "LoginMfaRequired": False,
                    "KustoClientAppId": "db662dc1-0cfe-4e1c-a843-19a68e65be58",
                    "KustoClientRedirectUri": "https://microsoft/kustoclient",
                    "KustoServiceResourceId": "https://kusto.dev.kusto.windows.net",
                    "FirstPartyAuthorityUrl": "https://login.microsoftonline.com/f8cdef31-a31e-4b4a-93e4-5f571e91255a",
                },
                "dSTS": {
                    "CloudEndpointSuffix": "windows.net",
                    "DstsRealm": "realm://dsts.core.windows.net",
                    "DstsInstance": "prod-dsts.dsts.core.windows.net",
                    "KustoDnsHostName": "kusto.windows.net",
                    "ServiceName": "kusto",
                },
            },
            200,
            url,
        )

    return MockResponse(None, 404, url)


@pytest.fixture(
    params=[
        "user_password",
        "application_key",
        "application_token",
        "device",
        "user_token",
        "managed_identity",
        "token_provider",
        "async_token_provider",
        "az_cli",
        "interactive_login",
    ]
)
def proxy_kcsb(request) -> Tuple[KustoConnectionStringBuilder, bool]:
    cluster = KustoClientTestsMixin.HOST
    user = "test2"
    password = "Pa$$w0rd2"
    authority_id = "13456"
    uuid = "11111111-1111-1111-1111-111111111111"
    key = "key of application"
    token = "The app hardest token ever"

    return {
        "user_password": (KustoConnectionStringBuilder.with_aad_user_password_authentication(cluster, user, password, authority_id), True),
        "application_key": (KustoConnectionStringBuilder.with_aad_application_key_authentication(cluster, uuid, key, "microsoft.com"), True),
        "application_token": (KustoConnectionStringBuilder.with_aad_application_token_authentication(cluster, application_token=token), False),
        "device": (KustoConnectionStringBuilder.with_aad_device_authentication(cluster), True),
        "user_token": (KustoConnectionStringBuilder.with_aad_user_token_authentication(cluster, user_token=token), False),
        "managed_identity": (KustoConnectionStringBuilder.with_aad_managed_service_identity_authentication(cluster), False),
        "token_provider": (KustoConnectionStringBuilder.with_token_provider(cluster, lambda x: x), False),
        "async_token_provider": (KustoConnectionStringBuilder.with_async_token_provider(cluster, lambda x: x), False),
        "az_cli": (KustoConnectionStringBuilder.with_az_cli_authentication(cluster), True),
        "interactive_login": (KustoConnectionStringBuilder.with_interactive_login(cluster), True),
    }[request.param]


DIGIT_WORDS = [str("Zero"), str("One"), str("Two"), str("Three"), str("Four"), str("Five"), str("Six"), str("Seven"), str("Eight"), str("Nine"), str("ten")]

SyncResponseSet = Union[KustoStreamingResponseDataSet, KustoResponseDataSet]
SyncResultTable = Union[KustoResultTable, KustoStreamingResultTable]


def get_response_first_primary_result(response: SyncResponseSet) -> SyncResultTable:
    return next(x for x in response if x.table_kind == WellKnownDataSet.PrimaryResult)


def get_table_first_row(table: SyncResultTable) -> KustoResultRow:
    return next(iter(table))


class KustoClientTestsMixin:
    HOST = "https://somecluster.kusto.windows.net"

    @staticmethod
    def _assert_client_request_id(response_args: dict, value: Optional[str] = None) -> None:
        header = response_args["headers"]["x-ms-client-request-id"]
        if value:
            assert header == value
            return

        [header_prefix, header_uuid] = header.split(";")
        assert header_prefix == "KPC.execute"
        uuid.UUID(header_uuid)

    @staticmethod
    def _assert_sanity_query_primary_results(results: Iterator[KustoResultRow]):
        expected = {
            "rownumber": None,
            "rowguid": str(""),
            "xdouble": None,
            "xfloat": None,
            "xbool": None,
            "xint16": None,
            "xint32": None,
            "xint64": None,
            "xuint8": None,
            "xuint16": None,
            "xuint32": None,
            "xuint64": None,
            "xdate": None,
            "xsmalltext": str(""),
            "xtext": str(""),
            "xnumberAsText": str(""),
            "xtime": None,
            "xtextWithNulls": str(""),
            "xdynamicWithNulls": str(""),
        }
        for row in results:
            assert row["rownumber"] == expected["rownumber"]
            assert row["rowguid"] == expected["rowguid"]
            assert row["xdouble"] == expected["xdouble"]
            assert row["xfloat"] == expected["xfloat"]
            assert row["xbool"] == expected["xbool"]
            assert row["xint16"] == expected["xint16"]
            assert row["xint32"] == expected["xint32"]
            assert row["xint64"] == expected["xint64"]
            assert row["xuint8"] == expected["xuint8"]
            assert row["xuint16"] == expected["xuint16"]
            assert row["xuint32"] == expected["xuint32"]
            assert row["xuint64"] == expected["xuint64"]
            assert row["xdate"] == expected["xdate"]
            assert row["xsmalltext"] == expected["xsmalltext"]
            assert row["xtext"] == expected["xtext"]
            assert row["xnumberAsText"] == expected["xnumberAsText"]
            assert row["xtime"] == expected["xtime"]
            assert row["xtextWithNulls"] == expected["xtextWithNulls"]
            assert row["xdynamicWithNulls"] == expected["xdynamicWithNulls"]

            assert isinstance(row["rownumber"], type(expected["rownumber"]))
            assert isinstance(row["rowguid"], type(expected["rowguid"]))
            assert isinstance(row["xdouble"], type(expected["xdouble"]))
            assert isinstance(row["xfloat"], type(expected["xfloat"]))
            assert isinstance(row["xbool"], type(expected["xbool"]))
            assert isinstance(row["xint16"], type(expected["xint16"]))
            assert isinstance(row["xint32"], type(expected["xint32"]))
            assert isinstance(row["xint64"], type(expected["xint64"]))
            assert isinstance(row["xuint8"], type(expected["xuint8"]))
            assert isinstance(row["xuint16"], type(expected["xuint16"]))
            assert isinstance(row["xuint32"], type(expected["xuint32"]))
            assert isinstance(row["xuint64"], type(expected["xuint64"]))
            assert isinstance(row["xdate"], type(expected["xdate"]))
            assert isinstance(row["xsmalltext"], type(expected["xsmalltext"]))
            assert isinstance(row["xtext"], type(expected["xtext"]))
            assert isinstance(row["xnumberAsText"], type(expected["xnumberAsText"]))
            assert isinstance(row["xtime"], type(expected["xtime"]))
            assert isinstance(row["xtextWithNulls"], type(expected["xtextWithNulls"]))
            assert isinstance(row["xdynamicWithNulls"], type(expected["xdynamicWithNulls"]))

            expected["rownumber"] = 0 if expected["rownumber"] is None else expected["rownumber"] + 1
            expected["rowguid"] = str("0000000{0}-0000-0000-0001-020304050607".format(expected["rownumber"]))
            expected["xdouble"] = round(float(0) if expected["xdouble"] is None else expected["xdouble"] + 1.0001, 4)
            expected["xfloat"] = round(float(0) if expected["xfloat"] is None else expected["xfloat"] + 1.01, 2)
            expected["xbool"] = False if expected["xbool"] is None else not expected["xbool"]
            expected["xint16"] = 0 if expected["xint16"] is None else expected["xint16"] + 1
            expected["xint32"] = 0 if expected["xint32"] is None else expected["xint32"] + 1
            expected["xint64"] = 0 if expected["xint64"] is None else expected["xint64"] + 1
            expected["xuint8"] = 0 if expected["xuint8"] is None else expected["xuint8"] + 1
            expected["xuint16"] = 0 if expected["xuint16"] is None else expected["xuint16"] + 1
            expected["xuint32"] = 0 if expected["xuint32"] is None else expected["xuint32"] + 1
            expected["xuint64"] = 0 if expected["xuint64"] is None else expected["xuint64"] + 1
            expected["xdate"] = expected["xdate"] or datetime(2013, 1, 1, 1, 1, 1, 0, tzinfo=UTC)
            expected["xdate"] = expected["xdate"].replace(year=expected["xdate"].year + 1)
            expected["xsmalltext"] = DIGIT_WORDS[int(expected["xint16"])]
            expected["xtext"] = DIGIT_WORDS[int(expected["xint16"])]
            expected["xnumberAsText"] = str(expected["xint16"])

            next_time = (
                timedelta()
                if expected["xtime"] is None
                else (abs(expected["xtime"]) + timedelta(days=1, seconds=1, microseconds=1000)) * (-1) ** (expected["rownumber"] + 1)
            )

            # hacky tests - because time here is relative to previous row, after we pass a time where we have > 500 nanoseconds,
            # another microseconds digit is needed
            if expected["rownumber"] + 1 == 6:
                next_time += timedelta(microseconds=1)
            expected["xtime"] = next_time
            if expected["xint16"] > 0:
                expected["xdynamicWithNulls"] = {"rowId": expected["xint16"], "arr": [0, expected["xint16"]]}

    @staticmethod
    def _assert_sanity_query_response(response: SyncResponseSet):
        KustoClientTestsMixin._assert_sanity_query_primary_results(get_response_first_primary_result(response))

    @staticmethod
    def _assert_sanity_control_command_response(response: SyncResponseSet):
        assert len(response) == 1
        primary_table = get_response_first_primary_result(response)
        row_count = 0
        for _ in primary_table:
            row_count += 1
        assert row_count == 1
        result = primary_table[0]
        assert result["BuildVersion"] == "1.0.6693.14577"
        assert result["BuildTime"] == datetime(year=2018, month=4, day=29, hour=8, minute=5, second=54, tzinfo=UTC)
        assert result["ServiceType"] == "Engine"
        assert result["ProductVersion"] == "KustoMain_2018.04.29.5"

    def _assert_sanity_data_frame_response(self, data_frame: "pandas.DataFrame"):
        from pandas import DataFrame, Series
        from pandas.testing import assert_frame_equal

        assert len(data_frame.columns) == 19
        expected_dict = {
            "rownumber": Series([None, 0, 1, 2, 3, 4, 5, 6, 7, 8, 9], dtype="Int32"),
            "rowguid": Series(
                [
                    "",
                    "00000000-0000-0000-0001-020304050607",
                    "00000001-0000-0000-0001-020304050607",
                    "00000002-0000-0000-0001-020304050607",
                    "00000003-0000-0000-0001-020304050607",
                    "00000004-0000-0000-0001-020304050607",
                    "00000005-0000-0000-0001-020304050607",
                    "00000006-0000-0000-0001-020304050607",
                    "00000007-0000-0000-0001-020304050607",
                    "00000008-0000-0000-0001-020304050607",
                    "00000009-0000-0000-0001-020304050607",
                ],
                dtype=object,
            ),
            "xdouble": Series([None, 0.0, 1.0001, 2.0002, 3.0003, 4.0004, 5.0005, 6.0006, 7.0007, 8.0008, 9.0009], dtype="Float64"),
            "xfloat": Series([None, 0.0, 1.01, 2.02, 3.03, 4.04, 5.05, 6.06, 7.07, 8.08, 9.09], dtype="Float64"),
            "xbool": Series([None, False, True, False, True, False, True, False, True, False, True], dtype=bool),
            "xint16": Series([None, 0, 1, 2, 3, 4, 5, 6, 7, 8, 9], dtype="Int32"),
            "xint32": Series([None, 0, 1, 2, 3, 4, 5, 6, 7, 8, 9], dtype="Int32"),
            "xint64": Series([None, 0, 1, 2, 3, 4, 5, 6, 7, 8, 9], dtype="Int64"),
            "xuint8": Series([None, 0, 1, 2, 3, 4, 5, 6, 7, 8, 9], dtype="Int64"),
            "xuint16": Series([None, 0, 1, 2, 3, 4, 5, 6, 7, 8, 9], dtype="Int64"),
            "xuint32": Series([None, 0, 1, 2, 3, 4, 5, 6, 7, 8, 9], dtype="Int64"),
            "xuint64": Series([None, 0, 1, 2, 3, 4, 5, 6, 7, 8, 9], dtype="Int64"),
            "xdate": Series(
                [
                    pandas.to_datetime(None),
                    pandas.to_datetime("2014-01-01T01:01:01.0000000Z"),
                    pandas.to_datetime("2015-01-01T01:01:01.0000001Z"),
                    pandas.to_datetime("2016-01-01T01:01:01.0000002Z"),
                    pandas.to_datetime("2017-01-01T01:01:01.0000003Z"),
                    pandas.to_datetime("2018-01-01T01:01:01.0000004Z"),
                    pandas.to_datetime("2019-01-01T01:01:01.0000005Z"),
                    pandas.to_datetime("2020-01-01T01:01:01.0000006Z"),
                    pandas.to_datetime("2021-01-01T01:01:01.0000007Z"),
                    pandas.to_datetime("2022-01-01T01:01:01.0000008Z"),
                    pandas.to_datetime("2023-01-01T01:01:01.0000009Z"),
                ]
            ),
            "xsmalltext": Series(["", "Zero", "One", "Two", "Three", "Four", "Five", "Six", "Seven", "Eight", "Nine"], dtype=object),
            "xtext": Series(["", "Zero", "One", "Two", "Three", "Four", "Five", "Six", "Seven", "Eight", "Nine"], dtype=object),
            "xnumberAsText": Series(["", "0", "1", "2", "3", "4", "5", "6", "7", "8", "9"], dtype=object),
            "xtime": Series(
                [
                    "NaT",
                    0,
                    "1 days 00:00:01.0010001",
                    "-2 days 00:00:02.0020002",
                    "3 days 00:00:03.0030003",
                    "-4 days 00:00:04.0040004",
                    "5 days 00:00:05.0050005",
                    "-6 days 00:00:06.0060006",
                    "7 days 00:00:07.0070007",
                    "-8 days 00:00:08.0080008",
                    "9 days 00:00:09.0090009",
                ],
                dtype="timedelta64[ns]",
            ),
            "xtextWithNulls": Series(["", "", "", "", "", "", "", "", "", "", ""], dtype=object),
            "xdynamicWithNulls": Series(
                [
                    str(""),
                    str(""),
                    {"rowId": 1, "arr": [0, 1]},
                    {"rowId": 2, "arr": [0, 2]},
                    {"rowId": 3, "arr": [0, 3]},
                    {"rowId": 4, "arr": [0, 4]},
                    {"rowId": 5, "arr": [0, 5]},
                    {"rowId": 6, "arr": [0, 6]},
                    {"rowId": 7, "arr": [0, 7]},
                    {"rowId": 8, "arr": [0, 8]},
                    {"rowId": 9, "arr": [0, 9]},
                ],
                dtype=object,
            ),
        }
        columns = [
            "rownumber",
            "rowguid",
            "xdouble",
            "xfloat",
            "xbool",
            "xint16",
            "xint32",
            "xint64",
            "xuint8",
            "xuint16",
            "xuint32",
            "xuint64",
            "xdate",
            "xsmalltext",
            "xtext",
            "xnumberAsText",
            "xtime",
            "xtextWithNulls",
            "xdynamicWithNulls",
        ]
        expected_data_frame = DataFrame(expected_dict, columns=columns, copy=True)
        assert_frame_equal(data_frame, expected_data_frame)

    @staticmethod
    def _assert_partial_results_response(response: SyncResponseSet):
        results = list(get_response_first_primary_result(response))
        assert len(results) == 5
        assert results[0]["x"] == 1

        if type(response) == KustoStreamingResponseDataSet:
            _ = [t for t in response]  # Read rest of tables
        assert response.errors_count == 1
        assert "E_QUERY_RESULT_SET_TOO_LARGE" in response.get_exceptions()[0]
        assert len(response) == 3

    @staticmethod
    def _assert_admin_then_query_response(response: SyncResponseSet):
        assert response.errors_count == 0
        assert len(response) == 4
        results = list(get_response_first_primary_result(response))
        assert len(results) == 2
        assert response[0].table_kind == WellKnownDataSet.PrimaryResult
        assert response[1].table_kind == WellKnownDataSet.QueryProperties
        assert response[2].table_kind == WellKnownDataSet.QueryCompletionInformation
        assert response[3].table_kind == WellKnownDataSet.TableOfContents

    @staticmethod
    def _assert_dynamic_response(row: KustoResultRow):
        assert isinstance(row[0], int)
        assert row[0] == 123
        assert isinstance(row[1], str)
        assert row[1] == "123"
        assert isinstance(row[2], str)
        assert row[2] == "test bad json"
        assert row[3] is None
        assert isinstance(row[4], str)
        assert row[4] == '{"rowId":2,"arr":[0,2]}'
        assert isinstance(row[5], dict)
        assert row[5] == {"rowId": 2, "arr": [0, 2]}<|MERGE_RESOLUTION|>--- conflicted
+++ resolved
@@ -42,11 +42,7 @@
             self.headers = None
             self.reason = ""
             self.url = url
-<<<<<<< HEAD
-            self.raw = Raw(json.dumps(json_data).encode("utf-8"))
-=======
             self.raw = Raw(json.dumps(json_data).encode())
->>>>>>> 7e4f6219
 
         def json(self) -> Optional[Dict[str, Any]]:
             """Get json data from response."""
